--- conflicted
+++ resolved
@@ -1240,7 +1240,6 @@
     vs = scanbody().init(k, x)
     y = scanbody().apply(vs, x)
 
-<<<<<<< HEAD
   def test_multi_method_class_transform(self):
     class Foo(nn.Module):
       def setup(self):
@@ -1275,7 +1274,7 @@
     x = random.uniform(random.PRNGKey(1), (2,2))
     vs = Bar().init(k, x)
     y = Bar().apply(vs, x)
-=======
+
   def test_compact_aliasing_collision(self):
     class Foo(nn.Module):
       m1: nn.Module
@@ -1310,7 +1309,6 @@
     k = random.PRNGKey(0)
     x = jnp.zeros((2, 2))
     _ = Bar().init(k, x)
->>>>>>> fbb55c96
 
   def test_named_call_on_setup_helpers(self):
     class Foo(nn.Module):
