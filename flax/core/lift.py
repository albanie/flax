--- conflicted
+++ resolved
@@ -683,13 +683,8 @@
     A wrapped version of ``fn``. When computing gradients intermediate
     computations will be re-computed when computing gradients.
   """
-<<<<<<< HEAD
   def inner(scope_fn, repack_fn, variable_groups, rng_groups, *args, **kwargs):
-    @functools.partial(jax.remat, concrete=concrete)
-=======
-  def inner(scope_fn, repack_fn, variable_groups, rng_groups, *args):
-    @functools.partial(jax.remat, concrete=concrete, prevent_cse=prevent_cse)
->>>>>>> 1a117d0a
+    @functools.partial(jax.remat, concrete=concrete， prevent_cse=prevent_cse)
     @functools.wraps(fn)
     def rematted(variable_groups, rng_groups, *args, **kwargs):
       scope = scope_fn(variable_groups, rng_groups)
