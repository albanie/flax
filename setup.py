# Copyright 2020 The Flax Authors.
#
# Licensed under the Apache License, Version 2.0 (the "License");
# you may not use this file except in compliance with the License.
# You may obtain a copy of the License at
#
#     http://www.apache.org/licenses/LICENSE-2.0
#
# Unless required by applicable law or agreed to in writing, software
# distributed under the License is distributed on an "AS IS" BASIS,
# WITHOUT WARRANTIES OR CONDITIONS OF ANY KIND, either express or implied.
# See the License for the specific language governing permissions and
# limitations under the License.

"""setup.py for Flax."""

import os
from setuptools import find_packages
from setuptools import setup

version = "0.2.0"

here = os.path.abspath(os.path.dirname(__file__))
try:
  README = open(os.path.join(here, "README.md"), encoding='utf-8').read()
except IOError:
  README = ""

install_requires = [
    "numpy>=1.12",
    "jax>=0.1.59",
    "matplotlib",  # only needed for tensorboard export
    "dataclasses;python_version<'3.7'", # will only install on py3.6
    "msgpack",
]

tests_require = [
    "jaxlib",
    "pytest",
    "pytest-cov",
<<<<<<< HEAD
    "pytest-xdist",
    "svn",
=======
    "pytest-xdist==1.34.0",  # upgrading to 2.0 broke tests, need to investigate
>>>>>>> 2f00d36a
    "tensorflow",
    "tensorflow_datasets",
]

setup(
    name="flax",
    version=version,
    description="Flax: A neural network library for JAX designed for flexibility",
    long_description="\n\n".join([README]),
    long_description_content_type='text/markdown',
    classifiers=[
        "Development Status :: 3 - Alpha",
        "Intended Audience :: Developers",
        "Intended Audience :: Science/Research",
        "License :: OSI Approved :: Apache Software License",
        "Programming Language :: Python :: 3.7",
        "Topic :: Scientific/Engineering :: Artificial Intelligence",
        ],
    keywords="",
    author="Flax team",
    author_email="flax-dev@google.com",
    url="https://github.com/google/flax",
    packages=find_packages(),
    include_package_data=False,
    zip_safe=False,
    install_requires=install_requires,
    extras_require={
        "testing": tests_require,
        },
    )<|MERGE_RESOLUTION|>--- conflicted
+++ resolved
@@ -38,12 +38,8 @@
     "jaxlib",
     "pytest",
     "pytest-cov",
-<<<<<<< HEAD
-    "pytest-xdist",
+    "pytest-xdist==1.34.0",  # upgrading to 2.0 broke tests, need to investigate
     "svn",
-=======
-    "pytest-xdist==1.34.0",  # upgrading to 2.0 broke tests, need to investigate
->>>>>>> 2f00d36a
     "tensorflow",
     "tensorflow_datasets",
 ]
